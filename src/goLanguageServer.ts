--- conflicted
+++ resolved
@@ -17,10 +17,20 @@
 	HandleDiagnosticsSignature,
 	LanguageClient,
 	ProvideCompletionItemsSignature,
+	ProvideDefinitionSignature,
 	ProvideDocumentFormattingEditsSignature,
+	ProvideDocumentHighlightsSignature,
 	ProvideDocumentLinksSignature,
+	ProvideDocumentSymbolsSignature,
+	ProvideHoverSignature,
+	ProvideReferencesSignature,
+	ProvideRenameEditsSignature,
+	ProvideSignatureHelpSignature,
+	ProvideWorkspaceSymbolsSignature,
 	RevealOutputChannelOn
 } from 'vscode-languageclient';
+import { ProvideImplementationSignature } from 'vscode-languageclient/lib/implementation';
+import { ProvideTypeDefinitionSignature } from 'vscode-languageclient/lib/typeDefinition';
 import WebRequest = require('web-request');
 import { GoDefinitionProvider } from './goDeclaration';
 import { GoHoverProvider } from './goExtraInfo';
@@ -334,15 +344,13 @@
 }
 
 /**
-<<<<<<< HEAD
-=======
  *
->>>>>>> b83ad81c
  * If the user has enabled the language server, return the absolute path to the
  * correct binary. If the required tool is not available, prompt the user to
  * install it. Only gopls is officially supported.
  */
 export function getLanguageServerToolPath(): string {
+	// If language server is not enabled, return
 	const goConfig = getGoConfig();
 	if (!goConfig['useLanguageServer']) {
 		return;
@@ -355,45 +363,6 @@
 		);
 		return;
 	}
-<<<<<<< HEAD
-
-	// Determine which language server the user has selected.
-	// gopls is the default choice.
-	let languageServerOfChoice = 'gopls';
-	if (goConfig['alternateTools']) {
-		const goplsAlternate = goConfig['alternateTools']['gopls'];
-
-		// Check if the user has set the deprecated "go-langserver" setting.
-		if (goConfig['alternateTools']['go-langserver']) {
-			vscode.window.showErrorMessage(`The "go.alternateTools" setting for "go-langserver" has been deprecated.
-Please set "gopls" instead, and then reload the VS Code window.`);
-			return;
-		}
-		if (goplsAlternate) {
-			if (typeof goplsAlternate !== 'string') {
-				vscode.window.showErrorMessage(`Unexpected type for "go.alternateTools" setting for "gopls": ${typeof goplsAlternate}.`);
-				return;
-			}
-			languageServerOfChoice = getToolFromToolPath(goplsAlternate);
-		}
-	}
-	// Get the path to the language server binary.
-	const languageServerBinPath = getBinPath(languageServerOfChoice);
-	if (path.isAbsolute(languageServerBinPath)) {
-		return languageServerBinPath;
-	}
-
-	// Installation of gopls is supported. Other language servers must be installed manually.
-	if (languageServerOfChoice !== 'gopls') {
-		vscode.window.showErrorMessage(
-			`Cannot find the language server ${languageServerOfChoice}. Please install it and reload this VS Code window.`
-		);
-		return;
-	}
-
-	// Otherwise, prompt the user to install the language server.
-	promptForMissingTool(languageServerOfChoice);
-=======
 	// Get the path to gopls (getBinPath checks for alternate tools).
 	const goplsBinaryPath = getBinPath('gopls');
 	if (path.isAbsolute(goplsBinaryPath)) {
@@ -420,7 +389,6 @@
 	}
 	// Prompt the user to install gopls.
 	promptForMissingTool('gopls');
->>>>>>> b83ad81c
 }
 
 function allFoldersHaveSameGopath(): boolean {
