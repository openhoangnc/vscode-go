--- conflicted
+++ resolved
@@ -536,24 +536,11 @@
 
 Configure the default Go language server ('gopls'). In most cases, configuring this section is unnecessary. See [the documentation](https://github.com/golang/tools/blob/master/gopls/doc/settings.md) for all available settings.
 
-<<<<<<< HEAD
-#### `build.allowImplicitNetworkAccess`
-=======
 ### `build.allowImplicitNetworkAccess`
->>>>>>> fd5d5587
 (Experimental) allowImplicitNetworkAccess disables GOPROXY=off, allowing implicit module
 downloads rather than requiring user action. This option will eventually
 be removed.
 
-<<<<<<< HEAD
-
-#### `build.allowModfileModifications`
-(Experimental) allowModfileModifications disables -mod=readonly, allowing imports from
-out-of-scope modules. This option will eventually be removed.
-
-
-#### `build.buildFlags`
-=======
 Default: `false`
 ### `build.allowModfileModifications`
 (Experimental) allowModfileModifications disables -mod=readonly, allowing imports from
@@ -561,19 +548,13 @@
 
 Default: `false`
 ### `build.buildFlags`
->>>>>>> fd5d5587
 buildFlags is the set of flags passed on to the build system when invoked.
 It is applied to queries like `go list`, which is used when discovering files.
 The most common use is to set `-tags`.
 
 If unspecified, values of `go.buildFlags, go.buildTags` will be propagated.
 
-<<<<<<< HEAD
-
-#### `build.directoryFilters`
-=======
 ### `build.directoryFilters`
->>>>>>> fd5d5587
 directoryFilters can be used to exclude unwanted directories from the
 workspace. By default, all directories are included. Filters are an
 operator, `+` to include and `-` to exclude, followed by a path prefix
@@ -586,19 +567,10 @@
 Include only project_a: `-` (exclude everything), `+project_a`
 Include only project_a, but not node_modules inside it: `-`, `+project_a`, `-project_a/node_modules`
 
-<<<<<<< HEAD
-
-#### `build.env`
-env adds environment variables to external commands run by `gopls`, most notably `go list`.
-
-
-#### `build.expandWorkspaceToModule`
-=======
 ### `build.env`
 env adds environment variables to external commands run by `gopls`, most notably `go list`.
 
 ### `build.expandWorkspaceToModule`
->>>>>>> fd5d5587
 (Experimental) expandWorkspaceToModule instructs `gopls` to adjust the scope of the
 workspace to find the best available module root. `gopls` first looks for
 a go.mod file in any parent directory of the workspace folder, expanding
@@ -606,13 +578,8 @@
 found, gopls will check if there is exactly one child directory containing
 a go.mod file, narrowing the scope to that directory if it exists.
 
-<<<<<<< HEAD
-
-#### `build.experimentalPackageCacheKey`
-=======
 Default: `true`
 ### `build.experimentalPackageCacheKey`
->>>>>>> fd5d5587
 (Experimental) experimentalPackageCacheKey controls whether to use a coarser cache key
 for package type information to increase cache hits. This setting removes
 the user's environment, build flags, and working directory from the cache
@@ -621,15 +588,6 @@
 by an experiment because caching behavior is subtle and difficult to
 comprehensively test.
 
-<<<<<<< HEAD
-
-#### `build.experimentalWorkspaceModule`
-(Experimental) experimentalWorkspaceModule opts a user into the experimental support
-for multi-module workspaces.
-
-
-#### `formatting.gofumpt`
-=======
 Default: `true`
 ### `build.experimentalWorkspaceModule`
 (Experimental) experimentalWorkspaceModule opts a user into the experimental support
@@ -637,7 +595,6 @@
 
 Default: `false`
 ### `formatting.gofumpt`
->>>>>>> fd5d5587
 gofumpt indicates if we should run gofumpt formatting.
 
 Default: `false`
@@ -647,25 +604,8 @@
 be the prefix of the import path whose imports should be grouped
 separately.
 
-<<<<<<< HEAD
-#### `formatting.local`
-local is the equivalent of the `goimports -local` flag, which puts
-imports beginning with this string after third-party packages. It should
-be the prefix of the import path whose imports should be grouped
-separately.
-=======
 Default: ``
 ### `ui.codelenses`
-codelenses overrides the enabled/disabled state of code lenses. See the
-"Code Lenses" section of the
-[Settings page](https://github.com/golang/tools/blob/master/gopls/doc/settings.md)
-for the list of supported lenses.
->>>>>>> fd5d5587
-
-Example Usage:
-
-<<<<<<< HEAD
-#### `ui.codelenses`
 codelenses overrides the enabled/disabled state of code lenses. See the
 "Code Lenses" section of the
 [Settings page](https://github.com/golang/tools/blob/master/gopls/doc/settings.md)
@@ -684,25 +624,6 @@
 }
 ```
 
-
-#### `ui.completion.completionBudget`
-(For Debugging) completionBudget is the soft latency goal for completion requests. Most
-requests finish in a couple milliseconds, but in some cases deep
-completions can take much longer. As we use up our budget we
-dynamically reduce the search scope to ensure we return timely
-results. Zero means unlimited.
-=======
-```json5
-"gopls": {
-...
-  "codelens": {
-    "generate": false,  // Don't show the `go generate` lens.
-    "gc_details": true  // Show a code lens toggling the display of gc's choices.
-  }
-...
-}
-```
-
 ### `ui.completion.completionBudget`
 (For Debugging) completionBudget is the soft latency goal for completion requests. Most
 requests finish in a couple milliseconds, but in some cases deep
@@ -726,15 +647,9 @@
 A map of the names of analysis passes that should be enabled/disabled.
 A full list of analyzers that gopls uses can be found
 [here](https://github.com/golang/tools/blob/master/gopls/doc/analyzers.md).
->>>>>>> fd5d5587
 
 Example Usage:
 
-<<<<<<< HEAD
-#### `ui.completion.matcher`
-(Advanced) matcher sets the algorithm that is used when calculating completion
-candidates.
-=======
 ```json5
 ...
 "analyses": {
@@ -743,58 +658,19 @@
 }
 ...
 ```
->>>>>>> fd5d5587
 
 ### `ui.diagnostic.annotations`
 (Experimental) annotations specifies the various kinds of optimization diagnostics
 that should be reported by the gc_details command.
 
-<<<<<<< HEAD
-#### `ui.completion.usePlaceholders`
-placeholders enables placeholders for function parameters or struct
-fields in completion responses.
-=======
 ### `ui.diagnostic.experimentalDiagnosticsDelay`
 (Experimental) experimentalDiagnosticsDelay controls the amount of time that gopls waits
 after the most recent file modification before computing deep diagnostics.
 Simple diagnostics (parsing and type-checking) are always run immediately
 on recently modified packages.
->>>>>>> fd5d5587
 
 This option must be set to a valid duration string, for example `"250ms"`.
 
-<<<<<<< HEAD
-#### `ui.diagnostic.analyses`
-analyses specify analyses that the user would like to enable or disable.
-A map of the names of analysis passes that should be enabled/disabled.
-A full list of analyzers that gopls uses can be found
-[here](https://github.com/golang/tools/blob/master/gopls/doc/analyzers.md).
-
-Example Usage:
-
-```json5
-...
-"analyses": {
-  "unreachable": false, // Disable the unreachable analyzer.
-  "unusedparams": true  // Enable the unusedparams analyzer.
-}
-...
-```
-
-
-#### `ui.diagnostic.annotations`
-(Experimental) annotations specifies the various kinds of optimization diagnostics
-that should be reported by the gc_details command.
-
-
-#### `ui.diagnostic.experimentalDiagnosticsDelay`
-(Experimental) experimentalDiagnosticsDelay controls the amount of time that gopls waits
-after the most recent file modification before computing deep diagnostics.
-Simple diagnostics (parsing and type-checking) are always run immediately
-on recently modified packages.
-
-This option must be set to a valid duration string, for example `"250ms"`.
-=======
 Default: `250ms`
 ### `ui.diagnostic.staticcheck`
 (Experimental) staticcheck enables additional analyses from staticcheck.io.
@@ -808,66 +684,27 @@
 ### `ui.documentation.linkTarget`
 linkTarget controls where documentation links go.
 It might be one of:
->>>>>>> fd5d5587
 
 * `"godoc.org"`
 * `"pkg.go.dev"`
 
-<<<<<<< HEAD
-#### `ui.diagnostic.staticcheck`
-(Experimental) staticcheck enables additional analyses from staticcheck.io.
-=======
 If company chooses to use its own `godoc.org`, its address can be used as well.
->>>>>>> fd5d5587
 
 Default: `pkg.go.dev`
 ### `ui.documentation.linksInHover`
 linksInHover toggles the presence of links to documentation in hover.
 
-<<<<<<< HEAD
-#### `ui.documentation.hoverKind`
-hoverKind controls the information that appears in the hover text.
-SingleLine and Structured are intended for use only by authors of editor plugins.
-=======
 Default: `true`
 ### `ui.navigation.importShortcut`
 importShortcut specifies whether import statements should link to
 documentation or go to definitions.
->>>>>>> fd5d5587
 
 Default: `Both`
 ### `ui.navigation.symbolMatcher`
 (Advanced) symbolMatcher sets the algorithm that is used when finding workspace symbols.
 
-<<<<<<< HEAD
-#### `ui.documentation.linkTarget`
-linkTarget controls where documentation links go.
-It might be one of:
-
-* `"godoc.org"`
-* `"pkg.go.dev"`
-
-If company chooses to use its own `godoc.org`, its address can be used as well.
-
-
-#### `ui.documentation.linksInHover`
-linksInHover toggles the presence of links to documentation in hover.
-
-
-#### `ui.navigation.importShortcut`
-importShortcut specifies whether import statements should link to
-documentation or go to definitions.
-
-
-#### `ui.navigation.symbolMatcher`
-(Advanced) symbolMatcher sets the algorithm that is used when finding workspace symbols.
-
-
-#### `ui.navigation.symbolStyle`
-=======
 Default: `Fuzzy`
 ### `ui.navigation.symbolStyle`
->>>>>>> fd5d5587
 (Advanced) symbolStyle controls how symbols are qualified in symbol responses.
 
 Example Usage:
@@ -885,17 +722,8 @@
 (Experimental) semanticTokens controls whether the LSP server will send
 semantic tokens to the client.
 
-<<<<<<< HEAD
-#### `ui.semanticTokens`
-(Experimental) semanticTokens controls whether the LSP server will send
-semantic tokens to the client.
-
-
-#### `verboseOutput`
-=======
 Default: `false`
 ### `verboseOutput`
->>>>>>> fd5d5587
 (For Debugging) verboseOutput enables additional debug logging.
 
 Default: `false`
